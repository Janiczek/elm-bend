--- conflicted
+++ resolved
@@ -2,11 +2,11 @@
 {-| This library is for investigating bugs or performance problems. It should
 *not* be used in production code.
 
-<<<<<<< HEAD
-@docs log, trace
-=======
+# Console Debugging
 @docs log, crash
->>>>>>> 11a96ef5
+
+# Time-Travel Debugging
+@docs watch, watchSummary, trace
 -}
 
 import Graphics.Element (Element)
@@ -24,22 +24,6 @@
 log : String -> a -> a
 log = Native.Debug.log
 
-<<<<<<< HEAD
-{-| Watch a particular value in the reactive debugger.
--}
-watch : String -> a -> a
-watch = Native.Debug.watch
-
-{-| Watch a particular value in the reactive debugger.
--}
-watchSummary : String -> (a -> b) -> a -> a
-watchSummary = Native.Debug.watchSummary
-
-{-| Trace an Element over time in the reactive debugger.
--}
-trace : String -> Element -> Element
-trace = Native.Debug.tracePath
-=======
 {-| Crash the program with an error message. This is an uncatchable error,
 intended for code that is soon-to-be-implemented. For example, if you are
 working with a large ADT and have partially completed a case expression, it may
@@ -65,4 +49,18 @@
 -}
 crash : String -> a
 crash = Native.Error.raise
->>>>>>> 11a96ef5
+
+{-| Watch a particular value in the reactive debugger.
+-}
+watch : String -> a -> a
+watch = Native.Debug.watch
+
+{-| Watch a particular value in the reactive debugger.
+-}
+watchSummary : String -> (a -> b) -> a -> a
+watchSummary = Native.Debug.watchSummary
+
+{-| Trace an Element over time in the reactive debugger.
+-}
+trace : String -> Element -> Element
+trace = Native.Debug.tracePath