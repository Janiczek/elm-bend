module SourceSyntax.Expression where

import Data.List (intercalate)
import SourceSyntax.PrettyPrint
import Text.PrettyPrint as P
import qualified SourceSyntax.Helpers as Help
import qualified SourceSyntax.Location as Location
import qualified SourceSyntax.Pattern as Pattern
import qualified SourceSyntax.Type as Type
import qualified SourceSyntax.Literal as Literal

type LExpr tipe var = Location.Located (Expr tipe var)
data Expr t v
    = Literal Literal.Literal
    | Var String
    | Range (LExpr t v) (LExpr t v)
    | ExplicitList [LExpr t v]
    | Binop String (LExpr t v) (LExpr t v)
    | Lambda Pattern.Pattern (LExpr t v)
    | App (LExpr t v) (LExpr t v)
    | MultiIf [(LExpr t v,LExpr t v)]
    | Let [Def t v] (LExpr t v)
    | Case (LExpr t v) [(Pattern.Pattern, LExpr t v)]
    | Data String [LExpr t v]
    | Access (LExpr t v) String
    | Remove (LExpr t v) String
    | Insert (LExpr t v) String (LExpr t v)
    | Modify (LExpr t v) [(String, LExpr t v)]
    | Record [(String, LExpr t v)]
    | Markdown String String [LExpr t v]
<<<<<<< HEAD
    | GLShader String String
      deriving (Eq, Show, Data, Typeable)
=======
      deriving (Eq)
>>>>>>> b0a856eb

data Def tipe var
    = Def Pattern.Pattern (LExpr tipe var)
    | TypeAnnotation String Type.Type
      deriving (Eq, Show)

tuple es = Data ("_Tuple" ++ show (length es)) es

delist (Location.L _ (Data "::" [h,t])) = h : delist t
delist _ = []

saveEnvName = "_save_the_environment!!!"

dummyLet defs = 
     Location.none $ Let defs (Location.none $ Var saveEnvName)

instance Show (Expr t v) where
  show = render . pretty

instance Pretty (Expr t v) where
  pretty expr =
   case expr of
     Literal lit -> pretty lit
     Var x -> variable x
     Range e1 e2 -> P.brackets (pretty e1 <> P.text ".." <> pretty e2)
     ExplicitList es -> P.brackets (commaCat (map pretty es))
     Binop "-" (Location.L _ (Literal (Literal.IntNum 0))) e ->
         P.text "-" <> prettyParens e
     Binop op e1 e2 -> P.sep [ prettyParens e1 <+> P.text op', prettyParens e2 ]
         where op' = if Help.isOp op then op else "`" ++ op ++ "`"
     Lambda p e -> let (ps,body) = collectLambdas (Location.none $ Lambda p e)
                   in  P.text "\\" <> P.sep ps <+> P.text "->" <+> pretty body
     App _ _ -> P.hang func 2 (P.sep args)
         where func:args = map prettyParens (collectApps (Location.none expr))
     MultiIf branches ->  P.text "if" $$ nest 3 (vcat $ map iff branches)
         where
           iff (b,e) = P.text "|" <+> P.hang (pretty b <+> P.text "->") 2 (pretty e)
     Let defs e ->
         P.sep [ P.hang (P.text "let") 4 (P.vcat (map pretty defs))
               , P.text "in" <+> pretty e ]
     Case e pats ->
         P.hang pexpr 2 (P.vcat (map pretty' pats))
         where
           pexpr = P.sep [ P.text "case" <+> pretty e, P.text "of" ]
           pretty' (p,e) = pretty p <+> P.text "->" <+> pretty e
     Data "::" [hd,tl] -> pretty hd <+> P.text "::" <+> pretty tl
     Data "[]" [] -> P.text "[]"
     Data name es -> P.hang (P.text name) 2 (P.sep (map prettyParens es))
     Access e x -> prettyParens e <> P.text "." <> variable x
     Remove e x -> P.braces (pretty e <+> P.text "-" <+> variable x)
     Insert (Location.L _ (Remove e y)) x v ->
         P.braces (pretty e <+> P.text "-" <+> variable y <+> P.text "|" <+> variable x <+> P.text "=" <+> pretty v)
     Insert e x v ->
         P.braces (pretty e <+> P.text "|" <+> variable x <+> P.text "=" <+> pretty v)

     Modify e fs ->
         P.braces $ P.hang (pretty e <+> P.text "|")
                           4
                           (commaSep $ map field fs)
       where
         field (x,e) = variable x <+> P.text "<-" <+> pretty e

     Record fs ->
         P.braces $ P.nest 2 (commaSep $ map field fs)
       where
         field (x,e) = variable x <+> P.text "=" <+> pretty e

     Markdown _ _ _ -> P.text "[markdown| ... |]"

instance Pretty (Def t v) where
  pretty def =
   case def of
     TypeAnnotation name tipe ->
         variable name <+> P.text ":" <+> pretty tipe
     Def pattern expr ->
         pretty pattern <+> P.text "=" <+> pretty expr

collectApps lexpr@(Location.L _ expr) =
  case expr of
    App a b -> collectApps a ++ [b]
    _ -> [lexpr]

collectLambdas lexpr@(Location.L _ expr) =
  case expr of
    Lambda pattern body ->
        let (ps, body') = collectLambdas body
        in  (pretty pattern : ps, body')
    _ -> ([], lexpr)

prettyParens (Location.L _ expr) = parensIf needed (pretty expr)
  where
    needed =
      case expr of
        Binop _ _ _ -> True
        Lambda _ _  -> True
        App _ _     -> True
        MultiIf _   -> True
        Let _ _     -> True
        Case _ _    -> True
        Data name (x:xs) -> name /= "::"
        _ -> False<|MERGE_RESOLUTION|>--- conflicted
+++ resolved
@@ -28,12 +28,8 @@
     | Modify (LExpr t v) [(String, LExpr t v)]
     | Record [(String, LExpr t v)]
     | Markdown String String [LExpr t v]
-<<<<<<< HEAD
     | GLShader String String
-      deriving (Eq, Show, Data, Typeable)
-=======
       deriving (Eq)
->>>>>>> b0a856eb
 
 data Def tipe var
     = Def Pattern.Pattern (LExpr tipe var)
