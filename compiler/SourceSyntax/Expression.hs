{-# LANGUAGE DeriveDataTypeable #-}
module SourceSyntax.Expression where

import Data.Data
import Data.List (intercalate)
import SourceSyntax.PrettyPrint
import Text.PrettyPrint as P
import qualified SourceSyntax.Helpers as Help
import qualified SourceSyntax.Location as Location
import qualified SourceSyntax.Pattern as Pattern
import qualified SourceSyntax.Type as Type
import qualified SourceSyntax.Literal as Literal

type LExpr tipe var = Location.Located (Expr tipe var)
data Expr t v
    = Literal Literal.Literal
    | Var String
    | Range (LExpr t v) (LExpr t v)
    | ExplicitList [LExpr t v]
    | Binop String (LExpr t v) (LExpr t v)
    | Lambda Pattern.Pattern (LExpr t v)
    | App (LExpr t v) (LExpr t v)
    | MultiIf [(LExpr t v,LExpr t v)]
    | Let [Def t v] (LExpr t v)
    | Case (LExpr t v) [(Pattern.Pattern, LExpr t v)]
    | Data String [LExpr t v]
    | Access (LExpr t v) String
    | Remove (LExpr t v) String
    | Insert (LExpr t v) String (LExpr t v)
    | Modify (LExpr t v) [(String, LExpr t v)]
    | Record [(String, LExpr t v)]
<<<<<<< HEAD
    | Markdown String Pandoc.Pandoc [LExpr t v]
=======
    | Markdown String [LExpr t v]
>>>>>>> c8643484
      deriving (Eq, Show, Data, Typeable)

data Def tipe var
    = Def Pattern.Pattern (LExpr tipe var)
    | TypeAnnotation String Type.Type
      deriving (Eq, Show, Data, Typeable)

tuple es = Data ("_Tuple" ++ show (length es)) es

delist (Location.L _ (Data "::" [h,t])) = h : delist t
delist _ = []

saveEnvName = "_save_the_environment!!!"

dummyLet defs = 
     Location.none $ Let defs (Location.none $ Var saveEnvName)

instance Pretty (Expr t v) where
  pretty expr =
   case expr of
     Literal lit -> pretty lit
     Var x -> variable x
     Range e1 e2 -> P.brackets (pretty e1 <> P.text ".." <> pretty e2)
     ExplicitList es -> P.brackets (commaCat (map pretty es))
     Binop "-" (Location.L _ (Literal (Literal.IntNum 0))) e ->
         P.text "-" <> prettyParens e
     Binop op e1 e2 -> P.sep [ prettyParens e1 <+> P.text op', prettyParens e2 ]
         where op' = if Help.isOp op then op else "`" ++ op ++ "`"
     Lambda p e -> let (ps,body) = collectLambdas (Location.none $ Lambda p e)
                   in  P.text "\\" <> P.sep ps <+> P.text "->" <+> pretty body
     App _ _ -> P.hang func 2 (P.sep args)
         where func:args = map prettyParens (collectApps (Location.none expr))
     MultiIf branches ->  P.text "if" $$ nest 3 (vcat $ map iff branches)
         where
           iff (b,e) = P.text "|" <+> P.hang (pretty b <+> P.text "->") 2 (pretty e)
     Let defs e ->
         P.sep [ P.hang (P.text "let") 4 (P.vcat (map pretty defs))
               , P.text "in" <+> pretty e ]
     Case e pats ->
         P.hang pexpr 2 (P.vcat (map pretty' pats))
         where
           pexpr = P.sep [ P.text "case" <+> pretty e, P.text "of" ]
           pretty' (p,e) = pretty p <+> P.text "->" <+> pretty e
     Data "::" [hd,tl] -> pretty hd <+> P.text "::" <+> pretty tl
     Data "[]" [] -> P.text "[]"
     Data name es -> P.hang (P.text name) 2 (P.sep (map prettyParens es))
     Access e x -> prettyParens e <> P.text "." <> variable x
     Remove e x -> P.braces (pretty e <+> P.text "-" <+> variable x)
     Insert (Location.L _ (Remove e y)) x v ->
         P.braces (pretty e <+> P.text "-" <+> variable y <+> P.text "|" <+> variable x <+> P.text "=" <+> pretty v)
     Insert e x v ->
         P.braces (pretty e <+> P.text "|" <+> variable x <+> P.text "=" <+> pretty v)

     Modify e fs ->
         P.braces $ P.hang (pretty e <+> P.text "|")
                           4
                           (commaSep $ map field fs)
       where
         field (x,e) = variable x <+> P.text "<-" <+> pretty e

     Record fs ->
         P.braces $ P.nest 2 (commaSep $ map field fs)
       where
         field (x,e) = variable x <+> P.text "=" <+> pretty e

     Markdown _ _ _ -> P.text "[markdown| ... |]"

instance Pretty (Def t v) where
  pretty def =
   case def of
     TypeAnnotation name tipe ->
         variable name <+> P.text ":" <+> pretty tipe
     Def pattern expr ->
         pretty pattern <+> P.text "=" <+> pretty expr

collectApps lexpr@(Location.L _ expr) =
  case expr of
    App a b -> collectApps a ++ [b]
    _ -> [lexpr]

collectLambdas lexpr@(Location.L _ expr) =
  case expr of
    Lambda pattern body ->
        let (ps, body') = collectLambdas body
        in  (pretty pattern : ps, body')
    _ -> ([], lexpr)

prettyParens (Location.L _ expr) = parensIf needed (pretty expr)
  where
    needed =
      case expr of
        Binop _ _ _ -> True
        Lambda _ _  -> True
        App _ _     -> True
        MultiIf _   -> True
        Let _ _     -> True
        Case _ _    -> True
        Data name (x:xs) -> name /= "::"
        _ -> False<|MERGE_RESOLUTION|>--- conflicted
+++ resolved
@@ -29,11 +29,7 @@
     | Insert (LExpr t v) String (LExpr t v)
     | Modify (LExpr t v) [(String, LExpr t v)]
     | Record [(String, LExpr t v)]
-<<<<<<< HEAD
-    | Markdown String Pandoc.Pandoc [LExpr t v]
-=======
-    | Markdown String [LExpr t v]
->>>>>>> c8643484
+    | Markdown String String [LExpr t v]
       deriving (Eq, Show, Data, Typeable)
 
 data Def tipe var
